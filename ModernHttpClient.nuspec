--- conflicted
+++ resolved
@@ -1,11 +1,7 @@
 <?xml version="1.0"?>
 <package xmlns="http://schemas.microsoft.com/packaging/2011/08/nuspec.xsd">
   <metadata>
-<<<<<<< HEAD
-    <version>2.4.4</version>
-=======
-    <version>2.4.5</version>
->>>>>>> af0b60c1
+    <version>2.4.6</version>
     <authors>Kris Katsanevas</authors>
     <owners>Paul Betts</owners>
     <licenseUrl>https://github.com/paulcbetts/ModernHttpClient/blob/master/COPYING</licenseUrl>
