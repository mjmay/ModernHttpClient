--- conflicted
+++ resolved
@@ -5,20 +5,10 @@
 all: vendor
 	$(MAKE) -w -C ..
 
-<<<<<<< HEAD
-vendor:
-	$(MAKE) -w -C .. vendor
-=======
 vendor: ../vendor
 
 ../vendor:
 	$(MAKE) -w -C .. vendor 
-	$(MAKE) -w -C . patch
-
-patch:
-	patch -N -d ../vendor/okhttp/vendor/okhttp -p1 < okhttp-jdk6-fix-for-tests.patch
-	patch -N -d ../vendor/okhttp -p1 < fix-android-targets.patch
->>>>>>> 25604215
 
 clean:
 	$(MAKE) -w -C .. clean
@@ -34,6 +24,7 @@
 
 # Path to xamarin-component.exe (get it from https://components.xamarin.com/guidelines)
 XAMARIN_COMPONENT ?= ./xamarin-component.exe
+
 # Path to mono, which by default should be on your PATH.
 MONO ?= mono
 
