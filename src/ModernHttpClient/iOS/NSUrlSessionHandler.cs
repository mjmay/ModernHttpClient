using System;
using System.Net.Http;
using System.Threading.Tasks;
using System.Threading;
using MonoTouch.Foundation;
using System.Collections.Generic;
using System.IO;
using System.Linq;
using System.Net;

namespace ModernHttpClient
{
    class InflightOperation
    {
        public HttpRequestMessage Request { get; set; }
        public TaskCompletionSource<HttpResponseMessage> FutureResponse { get; set; }
        public ProgressDelegate Progress { get; set; }
        public ByteArrayListStream ResponseBody { get; set; }
        public CancellationToken CancellationToken { get; set; }
        public bool IsCompleted { get; set; }
    }

    public class NativeMessageHandler : HttpMessageHandler
    {
        readonly NSUrlSession session;

        readonly Dictionary<NSUrlSessionTask, InflightOperation> inflightRequests = 
            new Dictionary<NSUrlSessionTask, InflightOperation>();

<<<<<<< HEAD
        readonly bool throwOnCaptiveNetwork;

        public NativeMessageHandler(): this(false)
        {
        }

        public NativeMessageHandler(bool throwOnCaptiveNetwork)
=======
        readonly Dictionary<HttpRequestMessage, ProgressDelegate> registeredProgressCallbacks = 
            new Dictionary<HttpRequestMessage, ProgressDelegate>();

        public NativeMessageHandler()
>>>>>>> 20642fa3
        {
            session = NSUrlSession.FromConfiguration(
                NSUrlSessionConfiguration.DefaultSessionConfiguration, 
                new DataTaskDelegate(this), null);

            this.throwOnCaptiveNetwork = throwOnCaptiveNetwork;
        }

        public void RegisterForProgress(HttpRequestMessage request, ProgressDelegate callback)
        {
            if (callback == null && registeredProgressCallbacks.ContainsKey(request)) {
                registeredProgressCallbacks.Remove(request);
                return;
            }

            registeredProgressCallbacks[request] = callback;
        }

        ProgressDelegate getAndRemoveCallbackFromRegister(HttpRequestMessage request)
        {
            ProgressDelegate emptyDelegate = delegate { };

            lock (registeredProgressCallbacks) {
                if (!registeredProgressCallbacks.ContainsKey(request)) return emptyDelegate;

                var callback = registeredProgressCallbacks[request];
                registeredProgressCallbacks.Remove(request);
                return callback;
            }
        }

        protected override async Task<HttpResponseMessage> SendAsync(HttpRequestMessage request, CancellationToken cancellationToken)
        {
            var headers = request.Headers as IEnumerable<KeyValuePair<string, IEnumerable<string>>>;
            var ms = new MemoryStream();

            if (request.Content != null) {
                await request.Content.CopyToAsync(ms).ConfigureAwait(false);
                headers = headers.Union(request.Content.Headers).ToArray();
            }

            var rq = new NSMutableUrlRequest() {
                AllowsCellularAccess = true,
                Body = NSData.FromArray(ms.ToArray()),
                CachePolicy = NSUrlRequestCachePolicy.UseProtocolCachePolicy,
                Headers = headers.Aggregate(new NSMutableDictionary(), (acc, x) => {
                    acc.Add(new NSString(x.Key), new NSString(x.Value.LastOrDefault()));
                    return acc;
                }),
                HttpMethod = request.Method.ToString().ToUpperInvariant(),
                Url = NSUrl.FromString(request.RequestUri.AbsoluteUri),
            };

            var op = session.CreateDataTask(rq);

            cancellationToken.ThrowIfCancellationRequested();

            var ret = new TaskCompletionSource<HttpResponseMessage>();
            cancellationToken.Register(() => ret.TrySetCanceled());

            lock (inflightRequests) {
                inflightRequests[op] = new InflightOperation() {
                    FutureResponse = ret,
                    Request = request,
                    Progress = getAndRemoveCallbackFromRegister(request),
                    ResponseBody = new ByteArrayListStream(),
                    CancellationToken = cancellationToken,
                };
            }

            op.Resume();
            return await ret.Task.ConfigureAwait(false);
        }

        class DataTaskDelegate : NSUrlSessionDataDelegate
        {
            NativeMessageHandler This { get; set; }

            public DataTaskDelegate(NativeMessageHandler that)
            {
                this.This = that;
            }

            public override void DidReceiveResponse(NSUrlSession session, NSUrlSessionDataTask dataTask, NSUrlResponse response, Action<NSUrlSessionResponseDisposition> completionHandler)
            {
                var data = getResponseForTask(dataTask);

                try {
                    if (data.CancellationToken.IsCancellationRequested) {
                        dataTask.Cancel();
                    }

                    var resp = (NSHttpUrlResponse)response;
                    var req = data.Request;

                    if (This.throwOnCaptiveNetwork && req.RequestUri.Host != resp.Url.Host) {
                        throw new CaptiveNetworkException(req.RequestUri, new Uri(resp.Url.ToString()));
                    }

<<<<<<< HEAD
                    var ret = new HttpResponseMessage((HttpStatusCode)resp.StatusCode) {
                        Content = new CancellableStreamContent(data.ResponseBody, () => {
                            //Console.WriteLine("Cancelling!");
                            if (!data.IsCompleted) dataTask.Cancel();
                            data.IsCompleted = true;
                            data.ResponseBody.SetException(new OperationCanceledException());
                        }),
=======
                    var content = new CancellableStreamContent(data.ResponseBody, () => {
                        if (!data.IsCompleted) {
                            dataTask.Cancel();
                        }
                        data.IsCompleted = true;

                        data.ResponseBody.SetException(new OperationCanceledException());
                    });

                    content.Progress = data.Progress;

                    var ret = new HttpResponseMessage((HttpStatusCode)resp.StatusCode) {
                        Content = content,
>>>>>>> 20642fa3
                        RequestMessage = data.Request,
                    };

                    foreach(var v in resp.AllHeaderFields) {
                        // NB: Cocoa trolling us so hard by giving us back dummy
                        // dictionary entries
                        if (v.Key == null || v.Value == null) continue;

                        ret.Headers.TryAddWithoutValidation(v.Key.ToString(), v.Value.ToString());
                        ret.Content.Headers.TryAddWithoutValidation(v.Key.ToString(), v.Value.ToString());
                    }

                    data.FutureResponse.TrySetResult(ret);
                } catch (Exception ex) {
                    data.FutureResponse.TrySetException(ex);
                }

                completionHandler(NSUrlSessionResponseDisposition.Allow);
            }

            public override void DidCompleteWithError (NSUrlSession session, NSUrlSessionTask task, NSError error)
            {
                var data = getResponseForTask(task);
                data.IsCompleted = true;

                if (error != null) {
                    var ex = default(Exception);
                    if (error.Description.StartsWith("cancel", StringComparison.OrdinalIgnoreCase)) {
                        ex = new OperationCanceledException();
                    } else {
                        ex = new WebException(error.LocalizedDescription);
                    }

                    data.FutureResponse.TrySetException(ex);
                    data.ResponseBody.SetException(ex);
                    return;
                }

                data.ResponseBody.Complete();
                lock (This.inflightRequests) {
                    This.inflightRequests.Remove(task);
                }
            }

            public override void DidReceiveData (NSUrlSession session, NSUrlSessionDataTask dataTask, NSData byteData)
            {
                var data = getResponseForTask(dataTask);
                var bytes = byteData.ToArray();

                // NB: If we're cancelled, we still might have one more chunk 
                // of data that attempts to be delivered
                if (data.IsCompleted) return;

                data.ResponseBody.AddByteArray(bytes);
            }

            InflightOperation getResponseForTask(NSUrlSessionTask task)
            {
                lock (This.inflightRequests) {
                    return This.inflightRequests[task];
                }
            }
        }
    }
            
    class ByteArrayListStream : Stream
    {
        Exception exception;
        IDisposable lockRelease = EmptyDisposable.Instance;
        readonly AsyncLock readStreamLock = new AsyncLock();
        readonly List<byte[]> bytes = new List<byte[]>();

        bool isCompleted;
        long maxLength = 0;
        long position = 0;
        int offsetInCurrentBuffer = 0;

        public ByteArrayListStream()
        {
            // Initially we have nothing to read so Reads should be parked
            readStreamLock.LockAsync().ContinueWith(t => lockRelease = t.Result);
        }

        public override bool CanRead { get { return true; } }
        public override bool CanWrite { get { return false; } }
        public override void Write(byte[] buffer, int offset, int count) { throw new NotSupportedException(); }
        public override void WriteByte(byte value) { throw new NotSupportedException(); }
        public override bool CanSeek { get { return false; } }
        public override bool CanTimeout { get { return false; } }
        public override void SetLength(long value) { throw new NotSupportedException(); }
        public override void Flush() { }

        public override long Seek(long offset, SeekOrigin origin)
        { 
            throw new NotSupportedException();
        }

        public override long Position {
            get { return position; }
            set {
                throw new NotSupportedException();
            }
        }

        public override long Length {
            get {
                return maxLength;
            }
        }

        public override int Read(byte[] buffer, int offset, int count)
        {
            return this.ReadAsync(buffer, offset, count).Result;
        }

        /* OMG THIS CODE IS COMPLICATED
         *
         * Here's the core idea. We want to create a ReadAsync function that
         * reads from our list of byte arrays **until it gets to the end of
         * our current list**.
         *
         * If we're not there yet, we keep returning data, serializing access
         * to the underlying position pointer (i.e. we definitely don't want
         * people concurrently moving position along). If we try to read past
         * the end, we return the section of data we could read and complete
         * it.
         *
         * Here's where the tricky part comes in. If we're not Completed (i.e.
         * the caller still wants to add more byte arrays in the future) and
         * we're at the end of the current stream, we want to *block* the read
         * (not blocking, but async blocking whatever you know what I mean),
         * until somebody adds another byte[] to chew through, or if someone
         * rewinds the position.
         *
         * If we *are* completed, we should return zero to simply complete the
         * read, signalling we're at the end of the stream */
        public override async Task<int> ReadAsync(byte[] buffer, int offset, int count, CancellationToken cancellationToken)
        {
        retry:
            int bytesRead = 0;
            int buffersToRemove = 0;

            if (isCompleted && position == maxLength) {
                return 0;
            }

            if (exception != null) throw exception;

            using (await readStreamLock.LockAsync().ConfigureAwait(false)) {
                lock (bytes) {
                    foreach (var buf in bytes) {
                        cancellationToken.ThrowIfCancellationRequested();
                        if (exception != null) throw exception;

                        int toCopy = Math.Min(count, buf.Length - offsetInCurrentBuffer);
                        Array.ConstrainedCopy(buf, offsetInCurrentBuffer, buffer, offset, toCopy);

                        count -= toCopy;
                        offset += toCopy;
                        bytesRead += toCopy;

                        offsetInCurrentBuffer += toCopy;

                        if (offsetInCurrentBuffer >= buf.Length) {
                            offsetInCurrentBuffer = 0;
                            buffersToRemove++;
                        }

                        if (count <= 0) break;
                    }

                    // Remove buffers that we read in this operation
                    bytes.RemoveRange(0, buffersToRemove);

                    position += bytesRead;
                }
            }

            // If we're at the end of the stream and it's not done, prepare
            // the next read to park itself unless AddByteArray or Complete 
            // posts
            if (position >= maxLength && !isCompleted) {
                lockRelease = await readStreamLock.LockAsync().ConfigureAwait(false);
            }

            if (bytesRead == 0 && !isCompleted) {
                // NB: There are certain race conditions where we somehow acquire
                // the lock yet are at the end of the stream, and we're not completed
                // yet. We should try again so that we can get stuck in the lock.
                goto retry;
            }

            if (cancellationToken.IsCancellationRequested) {
                Interlocked.Exchange(ref lockRelease, EmptyDisposable.Instance).Dispose();
                cancellationToken.ThrowIfCancellationRequested();
            }

            if (exception != null) {
                Interlocked.Exchange(ref lockRelease, EmptyDisposable.Instance).Dispose();
                throw exception;
            }

            if (isCompleted && position < maxLength) {
                // NB: This solves a rare deadlock 
                //
                // 1. ReadAsync called (waiting for lock release)
                // 2. AddByteArray called (release lock)
                // 3. AddByteArray called (release lock)
                // 4. Complete called (release lock the last time)
                // 5. ReadAsync called (lock released at this point, the method completed successfully) 
                // 6. ReadAsync called (deadlock on LockAsync(), because the lock is block, and there is no way to release it)
                // 
                // Current condition forces the lock to be released in the end of 5th point

                Interlocked.Exchange(ref lockRelease, EmptyDisposable.Instance).Dispose();
            }

            return bytesRead;
        }

        public void AddByteArray(byte[] arrayToAdd)
        {
            if (exception != null) throw exception;
            if (isCompleted) throw new InvalidOperationException("Can't add byte arrays once Complete() is called");

            lock (bytes) {
                maxLength += arrayToAdd.Length;
                bytes.Add(arrayToAdd);
                //Console.WriteLine("Added a new byte array, {0}: max = {1}", arrayToAdd.Length, maxLength);
            }

            Interlocked.Exchange(ref lockRelease, EmptyDisposable.Instance).Dispose();
        }

        public void Complete()
        {
            isCompleted = true;
            Interlocked.Exchange(ref lockRelease, EmptyDisposable.Instance).Dispose();
        }

        public void SetException(Exception ex)
        {
            exception = ex;
            Complete();
        }
    }

    sealed class CancellableStreamContent : ProgressStreamContent
    {
        Action onDispose;

        public CancellableStreamContent(Stream source, Action onDispose) : base(source)
        {
            this.onDispose = onDispose;
        }

        protected override void Dispose(bool disposing)
        {
            var disp = Interlocked.Exchange(ref onDispose, null);
            if (disp != null) disp();

            // EVIL HAX: We have to let at least one ReadAsync of the underlying
            // stream fail with OperationCancelledException before we can dispose
            // the base, or else the exception coming out of the ReadAsync will
            // be an ObjectDisposedException from an internal MemoryStream. This isn't
            // the Ideal way to fix this, but #yolo.
            Task.Run(() => base.Dispose(disposing));
        }
    }

    sealed class EmptyDisposable : IDisposable
    {
        static readonly IDisposable instance = new EmptyDisposable();
        public static IDisposable Instance { get { return instance; } }

        EmptyDisposable() { }
        public void Dispose() { }
    }
}<|MERGE_RESOLUTION|>--- conflicted
+++ resolved
@@ -27,20 +27,13 @@
         readonly Dictionary<NSUrlSessionTask, InflightOperation> inflightRequests = 
             new Dictionary<NSUrlSessionTask, InflightOperation>();
 
-<<<<<<< HEAD
-        readonly bool throwOnCaptiveNetwork;
-
-        public NativeMessageHandler(): this(false)
-        {
-        }
-
-        public NativeMessageHandler(bool throwOnCaptiveNetwork)
-=======
         readonly Dictionary<HttpRequestMessage, ProgressDelegate> registeredProgressCallbacks = 
             new Dictionary<HttpRequestMessage, ProgressDelegate>();
 
-        public NativeMessageHandler()
->>>>>>> 20642fa3
+        readonly bool throwOnCaptiveNetwork;
+
+        public NativeMessageHandler(): this(false) { }
+        public NativeMessageHandler(bool throwOnCaptiveNetwork)
         {
             session = NSUrlSession.FromConfiguration(
                 NSUrlSessionConfiguration.DefaultSessionConfiguration, 
@@ -140,15 +133,6 @@
                         throw new CaptiveNetworkException(req.RequestUri, new Uri(resp.Url.ToString()));
                     }
 
-<<<<<<< HEAD
-                    var ret = new HttpResponseMessage((HttpStatusCode)resp.StatusCode) {
-                        Content = new CancellableStreamContent(data.ResponseBody, () => {
-                            //Console.WriteLine("Cancelling!");
-                            if (!data.IsCompleted) dataTask.Cancel();
-                            data.IsCompleted = true;
-                            data.ResponseBody.SetException(new OperationCanceledException());
-                        }),
-=======
                     var content = new CancellableStreamContent(data.ResponseBody, () => {
                         if (!data.IsCompleted) {
                             dataTask.Cancel();
@@ -162,7 +146,6 @@
 
                     var ret = new HttpResponseMessage((HttpStatusCode)resp.StatusCode) {
                         Content = content,
->>>>>>> 20642fa3
                         RequestMessage = data.Request,
                     };
 
